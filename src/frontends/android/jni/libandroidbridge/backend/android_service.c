/*
 * Copyright (C) 2010-2012 Tobias Brunner
 * Copyright (C) 2012 Giuliano Grassi
 * Copyright (C) 2012 Ralf Sager
 * Hochschule fuer Technik Rapperswil
 *
 * This program is free software; you can redistribute it and/or modify it
 * under the terms of the GNU General Public License as published by the
 * Free Software Foundation; either version 2 of the License, or (at your
 * option) any later version.  See <http://www.fsf.org/copyleft/gpl.txt>.
 *
 * This program is distributed in the hope that it will be useful, but
 * WITHOUT ANY WARRANTY; without even the implied warranty of MERCHANTABILITY
 * or FITNESS FOR A PARTICULAR PURPOSE.  See the GNU General Public License
 * for more details.
 */

#include <errno.h>
#include <unistd.h>

#include "android_service.h"
#include "../charonservice.h"
#include "../vpnservice_builder.h"

#include <daemon.h>
#include <library.h>
#include <ipsec.h>
#include <processing/jobs/callback_job.h>
#include <threading/rwlock.h>
#include <threading/thread.h>

typedef struct private_android_service_t private_android_service_t;

#define TUN_DEFAULT_MTU 1400

/**
 * private data of Android service
 */
struct private_android_service_t {

	/**
	 * public interface
	 */
	android_service_t public;

	/**
	 * credential set
	 */
	android_creds_t *creds;

	/**
	 * current IKE_SA
	 */
	ike_sa_t *ike_sa;

	/**
	 * the type of VPN
	 */
	char *type;

	/**
	 * local ipv4 address
	 */
	char *local_address;

	/**
	 * gateway
	 */
	char *gateway;

	/**
	 * username
	 */
	char *username;

	/**
	 * password
	 */
	char *password;

	/**
	 * lock to safely access the TUN device fd
	 */
	rwlock_t *lock;

	/**
	 * TUN device file descriptor
	 */
	int tunfd;

};

/**
 * Outbound callback
 */
static void send_esp(void *data, esp_packet_t *packet)
{
	charon->sender->send_no_marker(charon->sender, (packet_t*)packet);
}

/**
 * Inbound callback
 */
static void deliver_plain(private_android_service_t *this,
						  ip_packet_t *packet)
{
	chunk_t encoding;
	ssize_t len;

	encoding = packet->get_encoding(packet);

	this->lock->read_lock(this->lock);
	if (this->tunfd < 0)
	{	/* the TUN device is already closed */
		this->lock->unlock(this->lock);
		packet->destroy(packet);
		return;
	}
	len = write(this->tunfd, encoding.ptr, encoding.len);
	this->lock->unlock(this->lock);

	if (len < 0 || len != encoding.len)
	{
		DBG1(DBG_DMN, "failed to write packet to TUN device: %s",
			 strerror(errno));
	}
	packet->destroy(packet);
}

/**
 * Receiver callback
 */
static void receiver_esp_cb(void *data, packet_t *packet)
{
	esp_packet_t *esp_packet;

	esp_packet = esp_packet_create_from_packet(packet);
	ipsec->processor->queue_inbound(ipsec->processor, esp_packet);
}

/**
 * Job handling outbound plaintext packets
 */
static job_requeue_t handle_plain(private_android_service_t *this)
{
	ip_packet_t *packet;
	chunk_t raw;
	fd_set set;
	ssize_t len;
	int tunfd;
	bool old;

	FD_ZERO(&set);

	this->lock->read_lock(this->lock);
	if (this->tunfd < 0)
	{	/* the TUN device is already closed */
		this->lock->unlock(this->lock);
		return JOB_REQUEUE_NONE;
	}
	tunfd = this->tunfd;
	FD_SET(tunfd, &set);
	this->lock->unlock(this->lock);

	old = thread_cancelability(TRUE);
	len = select(tunfd + 1, &set, NULL, NULL, NULL);
	thread_cancelability(old);

	if (len < 0)
	{
		DBG1(DBG_DMN, "select on TUN device failed: %s", strerror(errno));
		return JOB_REQUEUE_NONE;
	}

	raw = chunk_alloc(TUN_DEFAULT_MTU);
	len = read(tunfd, raw.ptr, raw.len);
	if (len < 0)
	{
		DBG1(DBG_DMN, "reading from TUN device failed: %s", strerror(errno));
		chunk_free(&raw);
		return JOB_REQUEUE_FAIR;
	}
	raw.len = len;

	packet = ip_packet_create(raw);
	if (packet)
	{
		ipsec->processor->queue_outbound(ipsec->processor, packet);
	}
	else
	{
		DBG1(DBG_DMN, "invalid IP packet read from TUN device");
	}
	return JOB_REQUEUE_DIRECT;
}

/**
 * Add a route to the TUN device builder
 */
static bool add_route(vpnservice_builder_t *builder, host_t *net,
					  u_int8_t prefix)
{
	/* if route is 0.0.0.0/0, split it into two routes 0.0.0.0/1 and
	 * 128.0.0.0/1 because otherwise it would conflict with the current default
	 * route */
	if (net->is_anyaddr(net) && prefix == 0)
	{
		bool success;

		success = add_route(builder, net, 1);
		net = host_create_from_string("128.0.0.0", 0);
		success = success && add_route(builder, net, 1);
		net->destroy(net);
		return success;
	}
	return builder->add_route(builder, net, prefix);
}

/**
 * Generate and set routes from installed IPsec policies
 */
static bool add_routes(vpnservice_builder_t *builder, child_sa_t *child_sa)
{
	traffic_selector_t *src_ts, *dst_ts;
	enumerator_t *enumerator;
	bool success = TRUE;

	enumerator = child_sa->create_policy_enumerator(child_sa);
	while (success && enumerator->enumerate(enumerator, &src_ts, &dst_ts))
	{
		host_t *net;
		u_int8_t prefix;

		dst_ts->to_subnet(dst_ts, &net, &prefix);
		success = add_route(builder, net, prefix);
		net->destroy(net);
	}
	enumerator->destroy(enumerator);
	return success;
}

/**
 * Setup a new TUN device for the supplied SAs, also queues a job that
 * reads packets from this device.
 * Additional information such as DNS servers are gathered in appropriate
 * listeners asynchronously.  To be sure every required bit of information is
 * available this should be called after the CHILD_SA has been established.
 */
static bool setup_tun_device(private_android_service_t *this,
							 ike_sa_t *ike_sa, child_sa_t *child_sa)
{
	vpnservice_builder_t *builder;
	enumerator_t *enumerator;
	bool vip_found = FALSE;
	host_t *vip;
	int tunfd;

	DBG1(DBG_DMN, "setting up TUN device for CHILD_SA %s{%u}",
		 child_sa->get_name(child_sa), child_sa->get_reqid(child_sa));

	builder = charonservice->get_vpnservice_builder(charonservice);

	enumerator = ike_sa->create_virtual_ip_enumerator(ike_sa, TRUE);
	while (enumerator->enumerate(enumerator, &vip))
	{
		if (!vip->is_anyaddr(vip))
		{
			if (!builder->add_address(builder, vip))
			{
				break;
			}
			vip_found = TRUE;
		}
	}
	enumerator->destroy(enumerator);

	if (!vip_found)
	{
		DBG1(DBG_DMN, "setting up TUN device failed, no virtual IP found");
		return FALSE;
	}
	if (!add_routes(builder, child_sa) ||
		!builder->set_mtu(builder, TUN_DEFAULT_MTU))
	{
		return FALSE;
	}

	tunfd = builder->establish(builder);
	if (tunfd == -1)
	{
		return FALSE;
	}

	this->lock->write_lock(this->lock);
	this->tunfd = tunfd;
	this->lock->unlock(this->lock);

	DBG1(DBG_DMN, "successfully created TUN device");

	charon->receiver->add_esp_cb(charon->receiver,
								(receiver_esp_cb_t)receiver_esp_cb, NULL);
	ipsec->processor->register_inbound(ipsec->processor,
									  (ipsec_inbound_cb_t)deliver_plain, this);
	ipsec->processor->register_outbound(ipsec->processor,
									   (ipsec_outbound_cb_t)send_esp, NULL);

	lib->processor->queue_job(lib->processor,
		(job_t*)callback_job_create((callback_job_cb_t)handle_plain, this,
									NULL, (callback_job_cancel_t)return_false));
	return TRUE;
}

/**
 * Close the current tun device
 */
static void close_tun_device(private_android_service_t *this)
{
	int tunfd;

	this->lock->write_lock(this->lock);
	if (this->tunfd < 0)
	{	/* already closed (or never created) */
		this->lock->unlock(this->lock);
		return;
	}
	tunfd = this->tunfd;
	this->tunfd = -1;
	this->lock->unlock(this->lock);

	ipsec->processor->unregister_outbound(ipsec->processor,
										 (ipsec_outbound_cb_t)send_esp);
	ipsec->processor->unregister_inbound(ipsec->processor,
										(ipsec_inbound_cb_t)deliver_plain);
	charon->receiver->del_esp_cb(charon->receiver,
								(receiver_esp_cb_t)receiver_esp_cb);
	close(tunfd);
}

METHOD(listener_t, child_updown, bool,
	private_android_service_t *this, ike_sa_t *ike_sa, child_sa_t *child_sa,
	bool up)
{
	if (this->ike_sa == ike_sa)
	{
		if (up)
		{
			/* disable the hooks registered to catch initiation failures */
			this->public.listener.ike_updown = NULL;
			this->public.listener.ike_state_change = NULL;
			if (!setup_tun_device(this, ike_sa, child_sa))
			{
				DBG1(DBG_DMN, "failed to setup TUN device");
				charonservice->update_status(charonservice,
											 CHARONSERVICE_GENERIC_ERROR);
				return FALSE;

			}
			charonservice->update_status(charonservice,
										 CHARONSERVICE_CHILD_STATE_UP);
		}
		else
		{
			close_tun_device(this);
			charonservice->update_status(charonservice,
										 CHARONSERVICE_CHILD_STATE_DOWN);
			return FALSE;
		}
	}
	return TRUE;
}

METHOD(listener_t, ike_updown, bool,
	private_android_service_t *this, ike_sa_t *ike_sa, bool up)
{
	/* this callback is only registered during initiation, so if the IKE_SA
	 * goes down we assume an authentication error */
	if (this->ike_sa == ike_sa && !up)
	{
		charonservice->update_status(charonservice,
									 CHARONSERVICE_AUTH_ERROR);
		return FALSE;
	}
	return TRUE;
}

METHOD(listener_t, ike_state_change, bool,
	private_android_service_t *this, ike_sa_t *ike_sa, ike_sa_state_t state)
{
	/* this call back is only registered during initiation */
	if (this->ike_sa == ike_sa && state == IKE_DESTROYING)
	{
		charonservice->update_status(charonservice,
									 CHARONSERVICE_UNREACHABLE_ERROR);
		return FALSE;
	}
	return TRUE;
}

METHOD(listener_t, alert, bool,
	private_android_service_t *this, ike_sa_t *ike_sa, alert_t alert,
	va_list args)
{
	if (this->ike_sa == ike_sa)
	{
		switch (alert)
		{
			case ALERT_PEER_ADDR_FAILED:
				charonservice->update_status(charonservice,
											 CHARONSERVICE_LOOKUP_ERROR);
				break;
			case ALERT_PEER_AUTH_FAILED:
				charonservice->update_status(charonservice,
											 CHARONSERVICE_PEER_AUTH_ERROR);
				break;
			default:
				break;
		}
	}
	return TRUE;
}

METHOD(listener_t, ike_rekey, bool,
	private_android_service_t *this, ike_sa_t *old, ike_sa_t *new)
{
	if (this->ike_sa == old)
	{
		this->ike_sa = new;
	}
	return TRUE;
}

static job_requeue_t initiate(private_android_service_t *this)
{
	identification_t *gateway, *user;
	ike_cfg_t *ike_cfg;
	peer_cfg_t *peer_cfg;
	child_cfg_t *child_cfg;
	traffic_selector_t *ts;
	ike_sa_t *ike_sa;
	auth_cfg_t *auth;
	lifetime_cfg_t lifetime = {
		.time = {
			.life = 10800, /* 3h */
			.rekey = 10200, /* 2h50min */
			.jitter = 300 /* 5min */
		}
	};

	ike_cfg = ike_cfg_create(TRUE, TRUE, this->local_address, FALSE,
							 charon->socket->get_port(charon->socket, FALSE),
							 this->gateway, FALSE, IKEV2_UDP_PORT);
	ike_cfg->add_proposal(ike_cfg, proposal_create_default(PROTO_IKE));

	peer_cfg = peer_cfg_create("android", IKEV2, ike_cfg, CERT_SEND_IF_ASKED,
							   UNIQUE_REPLACE, 1, /* keyingtries */
							   36000, 0, /* rekey 10h, reauth none */
							   600, 600, /* jitter, over 10min */
							   TRUE, FALSE, /* mobike, aggressive */
							   0, 0, /* DPD delay, timeout */
<<<<<<< HEAD
							   FALSE, NULL, NULL); /* mediation */
	peer_cfg->add_virtual_ip(peer_cfg, host_create_from_string("0.0.0.0", 0));
=======
							   host_create_from_string("0.0.0.0", 0) /* virt */,
							   NULL, FALSE, NULL, NULL); /* pool, mediation */

	/* local auth config */
	if (streq("ikev2-eap", this->type))
	{
		auth = auth_cfg_create();
		auth->add(auth, AUTH_RULE_AUTH_CLASS, AUTH_CLASS_EAP);
		user = identification_create_from_string(this->username);
		auth->add(auth, AUTH_RULE_IDENTITY, user);

		this->creds->add_username_password(this->creds, this->username,
										   this->password);
		memwipe(this->password, strlen(this->password));
		peer_cfg->add_auth_cfg(peer_cfg, auth, TRUE);
	}
	else if (streq("ikev2-cert", this->type))
	{
		certificate_t *cert;
		identification_t *id;
>>>>>>> c89cc226

		cert = this->creds->load_user_certificate(this->creds);
		if (!cert)
		{
			peer_cfg->destroy(peer_cfg);
			charonservice->update_status(charonservice,
										 CHARONSERVICE_GENERIC_ERROR);
			return JOB_REQUEUE_NONE;

		}
		auth = auth_cfg_create();
		auth->add(auth, AUTH_RULE_AUTH_CLASS, AUTH_CLASS_PUBKEY);
		auth->add(auth, AUTH_RULE_SUBJECT_CERT, cert);
		id = cert->get_subject(cert);
		auth->add(auth, AUTH_RULE_IDENTITY, id->clone(id));
		peer_cfg->add_auth_cfg(peer_cfg, auth, TRUE);
	}

	/* remote auth config */
	auth = auth_cfg_create();
	auth->add(auth, AUTH_RULE_AUTH_CLASS, AUTH_CLASS_PUBKEY);
	gateway = identification_create_from_string(this->gateway);
	auth->add(auth, AUTH_RULE_IDENTITY, gateway);
	peer_cfg->add_auth_cfg(peer_cfg, auth, FALSE);

	child_cfg = child_cfg_create("android", &lifetime, NULL, TRUE, MODE_TUNNEL,
								 ACTION_NONE, ACTION_NONE, ACTION_NONE, FALSE,
								 0, 0, NULL, NULL, 0);
	child_cfg->add_proposal(child_cfg, proposal_create_default(PROTO_ESP));
	ts = traffic_selector_create_dynamic(0, 0, 65535);
	child_cfg->add_traffic_selector(child_cfg, TRUE, ts);
	ts = traffic_selector_create_from_string(0, TS_IPV4_ADDR_RANGE, "0.0.0.0",
											 0, "255.255.255.255", 65535);
	child_cfg->add_traffic_selector(child_cfg, FALSE, ts);
	peer_cfg->add_child_cfg(peer_cfg, child_cfg);

	/* get us an IKE_SA */
	ike_sa = charon->ike_sa_manager->checkout_by_config(charon->ike_sa_manager,
														peer_cfg);
	if (!ike_sa)
	{
		peer_cfg->destroy(peer_cfg);
		charonservice->update_status(charonservice,
									 CHARONSERVICE_GENERIC_ERROR);
		return JOB_REQUEUE_NONE;
	}
	if (!ike_sa->get_peer_cfg(ike_sa))
	{
		ike_sa->set_peer_cfg(ike_sa, peer_cfg);
	}
	peer_cfg->destroy(peer_cfg);

	/* store the IKE_SA so we can track its progress */
	this->ike_sa = ike_sa;

	/* get an additional reference because initiate consumes one */
	child_cfg->get_ref(child_cfg);
	if (ike_sa->initiate(ike_sa, child_cfg, 0, NULL, NULL) != SUCCESS)
	{
		DBG1(DBG_CFG, "failed to initiate tunnel");
		charon->ike_sa_manager->checkin_and_destroy(charon->ike_sa_manager,
			ike_sa);
		return JOB_REQUEUE_NONE;
	}
	charon->ike_sa_manager->checkin(charon->ike_sa_manager, ike_sa);
	return JOB_REQUEUE_NONE;
}

METHOD(android_service_t, destroy, void,
	private_android_service_t *this)
{
	charon->bus->remove_listener(charon->bus, &this->public.listener);
	/* make sure the tun device is actually closed */
	close_tun_device(this);
	this->lock->destroy(this->lock);
	free(this->type);
	free(this->local_address);
	free(this->gateway);
	free(this->username);
	if (this->password)
	{
		memwipe(this->password, strlen(this->password));
		free(this->password);
	}
	free(this);
}

/**
 * See header
 */
android_service_t *android_service_create(android_creds_t *creds, char *type,
										  char *local_address, char *gateway,
										  char *username, char *password)
{
	private_android_service_t *this;

	INIT(this,
		.public = {
			.listener = {
				.ike_rekey = _ike_rekey,
				.ike_updown = _ike_updown,
				.ike_state_change = _ike_state_change,
				.child_updown = _child_updown,
				.alert = _alert,
			},
			.destroy = _destroy,
		},
		.lock = rwlock_create(RWLOCK_TYPE_DEFAULT),
		.local_address = local_address,
		.username = username,
		.password = password,
		.gateway = gateway,
		.creds = creds,
		.type = type,
		.tunfd = -1,
	);

	charon->bus->add_listener(charon->bus, &this->public.listener);

	lib->processor->queue_job(lib->processor,
		(job_t*)callback_job_create((callback_job_cb_t)initiate, this,
									NULL, NULL));
	return &this->public;
}<|MERGE_RESOLUTION|>--- conflicted
+++ resolved
@@ -457,12 +457,8 @@
 							   600, 600, /* jitter, over 10min */
 							   TRUE, FALSE, /* mobike, aggressive */
 							   0, 0, /* DPD delay, timeout */
-<<<<<<< HEAD
 							   FALSE, NULL, NULL); /* mediation */
 	peer_cfg->add_virtual_ip(peer_cfg, host_create_from_string("0.0.0.0", 0));
-=======
-							   host_create_from_string("0.0.0.0", 0) /* virt */,
-							   NULL, FALSE, NULL, NULL); /* pool, mediation */
 
 	/* local auth config */
 	if (streq("ikev2-eap", this->type))
@@ -481,7 +477,6 @@
 	{
 		certificate_t *cert;
 		identification_t *id;
->>>>>>> c89cc226
 
 		cert = this->creds->load_user_certificate(this->creds);
 		if (!cert)
